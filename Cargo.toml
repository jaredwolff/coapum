[package]
name = "coapum"
version = "0.2.0"
edition = "2024"
rust-version = "1.85.0"
<<<<<<< HEAD
authors = ["Jared Wolff <jared@jaredwolff.com>"]
description = "A modern, ergonomic CoAP (Constrained Application Protocol) library for Rust with support for DTLS, observers, and asynchronous handlers"
license = "MIT OR Apache-2.0"
repository = "https://github.com/jaredwolff/coapum"
documentation = "https://docs.rs/coapum"
homepage = "https://github.com/jaredwolff/coapum"
keywords = ["coap", "iot", "dtls", "async", "sensor"]
categories = ["network-programming", "embedded", "api-bindings", "asynchronous"]
readme = "README.md"
=======

# See more keys and their definitions at https://doc.rust-lang.org/cargo/reference/manifest.html
>>>>>>> 6be9d5c4
[features]
default = ["sled-observer"]
sled-observer = ["sled"]

[dependencies]
async-trait = "0.1.89"
ciborium = "0.2.2"
coap-lite = "0.13.3"
env_logger = "0.11.8"
futures = "0.3.31"
log = "0.4.27"
route-recognizer = "0.3.1"
serde = { version = "1.0", features = ["derive"] }
serde_json = "1.0.142"
tokio = { version = "1.47.1", features = ["full"] }
tower = { version = "0.5.2", features = [
    "tokio",
    "tokio-stream",
    "tokio-util",
] }

# Optional
sled = { version = "0.34.7", optional = true }

# DTLS
webrtc-dtls = { version = "0.12" }
webrtc-util = { version = "0.11" }

# SenML
coapum-senml = { version = "0.1.0", path = "./coapum-senml" }


[dev-dependencies]
lazy_static = { version = "1.4.0" }
criterion = { version = "0.7.0" }

[[bench]]
name = "router_bench"
harness = false<|MERGE_RESOLUTION|>--- conflicted
+++ resolved
@@ -3,7 +3,6 @@
 version = "0.2.0"
 edition = "2024"
 rust-version = "1.85.0"
-<<<<<<< HEAD
 authors = ["Jared Wolff <jared@jaredwolff.com>"]
 description = "A modern, ergonomic CoAP (Constrained Application Protocol) library for Rust with support for DTLS, observers, and asynchronous handlers"
 license = "MIT OR Apache-2.0"
@@ -13,10 +12,7 @@
 keywords = ["coap", "iot", "dtls", "async", "sensor"]
 categories = ["network-programming", "embedded", "api-bindings", "asynchronous"]
 readme = "README.md"
-=======
 
-# See more keys and their definitions at https://doc.rust-lang.org/cargo/reference/manifest.html
->>>>>>> 6be9d5c4
 [features]
 default = ["sled-observer"]
 sled-observer = ["sled"]
